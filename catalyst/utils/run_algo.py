import os
import sys
import warnings
from datetime import timedelta
from runpy import run_path
from time import sleep

import click
import pandas as pd

from catalyst.exchange.bittrex.bittrex import Bittrex
from catalyst.exchange.bitfinex.bitfinex import Bitfinex
from catalyst.exchange.poloniex.poloniex import Poloniex

try:
    from pygments import highlight
    from pygments.lexers import PythonLexer
    from pygments.formatters import TerminalFormatter

    PYGMENTS = True
except:
    PYGMENTS = False
from toolz import valfilter, concatv
from functools import partial

from catalyst.finance.trading import TradingEnvironment
from catalyst.utils.calendars import get_calendar
from catalyst.utils.factory import create_simulation_parameters
import catalyst.utils.paths as pth

<<<<<<< HEAD
from catalyst.exchange.exchange_algorithm import ExchangeTradingAlgorithmLive, \
    ExchangeTradingAlgorithmBacktest
from catalyst.exchange.data_portal_exchange import DataPortalExchangeLive, \
    DataPortalExchangeBacktest
from catalyst.exchange.bitfinex.bitfinex import Bitfinex
=======
from catalyst.exchange.algorithm_exchange import ExchangeTradingAlgorithm
from catalyst.exchange.data_portal_exchange import DataPortalExchange
>>>>>>> cf20f78e
from catalyst.exchange.asset_finder_exchange import AssetFinderExchange
from catalyst.exchange.exchange_portfolio import ExchangePortfolio
from catalyst.exchange.exchange_errors import (
    ExchangeRequestError,
    ExchangeRequestErrorTooManyAttempts,
    BaseCurrencyNotFoundError, ExchangeNotFoundError)
from catalyst.exchange.exchange_utils import get_exchange_auth, \
    get_algo_object
from logbook import Logger

log = Logger('run_algo')


class _RunAlgoError(click.ClickException, ValueError):
    """Signal an error that should have a different message if invoked from
    the cli.

    Parameters
    ----------
    pyfunc_msg : str
        The message that will be shown when called as a python function.
    cmdline_msg : str
        The message that will be shown on the command line.
    """
    exit_code = 1

    def __init__(self, pyfunc_msg, cmdline_msg):
        super(_RunAlgoError, self).__init__(cmdline_msg)
        self.pyfunc_msg = pyfunc_msg

    def __str__(self):
        return self.pyfunc_msg


def _run(handle_data,
         initialize,
         before_trading_start,
         analyze,
         algofile,
         algotext,
         defines,
         data_frequency,
         capital_base,
         data,
         bundle,
         bundle_timestamp,
         start,
         end,
         output,
         print_algo,
         local_namespace,
         environ,
         live,
         exchange,
         algo_namespace,
         base_currency,
         live_graph):
    """Run a backtest for the given algorithm.

    This is shared between the cli and :func:`catalyst.run_algo`.
    """
    if algotext is not None:
        if local_namespace:
            ip = get_ipython()  # noqa
            namespace = ip.user_ns
        else:
            namespace = {}

        for assign in defines:
            try:
                name, value = assign.split('=', 2)
            except ValueError:
                raise ValueError(
                    'invalid define %r, should be of the form name=value' %
                    assign,
                )
            try:
                # evaluate in the same namespace so names may refer to
                # eachother
                namespace[name] = eval(value, namespace)
            except Exception as e:
                raise ValueError(
                    'failed to execute definition for name %r: %s' % (name, e),
                )
    elif defines:
        raise _RunAlgoError(
            'cannot pass define without `algotext`',
            "cannot pass '-D' / '--define' without '-t' / '--algotext'",
        )
    else:
        namespace = {}
        if algofile is not None:
            algotext = algofile.read()

    if print_algo:
        if PYGMENTS:
            highlight(
                algotext,
                PythonLexer(),
                TerminalFormatter(),
                outfile=sys.stdout,
            )
        else:
            click.echo(algotext)

    mode = 'live' if live else 'backtest'
    log.info('running algo in {mode} mode'.format(mode=mode))

    exchange_name = exchange
    if exchange_name is None:
        raise ValueError('Please specify at least one exchange.')

    exchange_list = [x.strip().lower() for x in exchange.split(',')]

    exchanges = dict()
    for exchange_name in exchange_list:

        # Looking for the portfolio from the cache first
        portfolio = get_algo_object(
            algo_name=algo_namespace,
            key='portfolio_{}'.format(exchange_name),
            environ=environ
        )

        if portfolio is None:
            portfolio = ExchangePortfolio(
                start_date=pd.Timestamp.utcnow()
            )

        # This corresponds to the json file containing api token info
        exchange_auth = get_exchange_auth(exchange_name)
        if exchange_name == 'bitfinex':
            exchanges[exchange_name] = Bitfinex(
                key=exchange_auth['key'],
                secret=exchange_auth['secret'],
                base_currency=base_currency,
                portfolio=portfolio
            )

        elif exchange_name == 'bittrex':
            exchanges[exchange_name] = Bittrex(
                key=exchange_auth['key'],
                secret=exchange_auth['secret'],
                base_currency=base_currency,
                portfolio=portfolio
            )
<<<<<<< HEAD

=======
        elif exchange_name == 'poloniex':
            exchange = Poloniex(
                key=exchange_auth['key'],
                secret=exchange_auth['secret'],
                base_currency=base_currency,
                portfolio=portfolio
            )
>>>>>>> cf20f78e
        else:
            raise ExchangeNotFoundError(exchange_name=exchange_name)

    open_calendar = get_calendar('OPEN')

    env = TradingEnvironment(
        environ=environ,
        exchange_tz='UTC',
        asset_db_path=None  # We don't need an asset db, we have exchanges
    )
    env.asset_finder = AssetFinderExchange()
    choose_loader = None  # TODO: use the DataPortal for in the algorithm class for this

    if live:
        start = pd.Timestamp.utcnow()

        # TODO: fix the end data.
        end = start + timedelta(hours=8760)

        data = DataPortalExchangeLive(
            exchanges=exchanges,
            asset_finder=env.asset_finder,
            trading_calendar=open_calendar,
            first_trading_day=pd.to_datetime('today', utc=True)
        )

        def fetch_capital_base(exchange, attempt_index=0):
            """
            Fetch the base currency amount required to bootstrap
            the algorithm against the exchange.

            The algorithm cannot continue without this value.

            :param exchange: the targeted exchange
            :param attempt_index:
            :return capital_base: the amount of base currency available for
            trading
            """
            try:
                log.debug('retrieving capital base in {} to bootstrap '
                          'exchange {}'.format(base_currency, exchange_name))
                balances = exchange.get_balances()
            except ExchangeRequestError as e:
                if attempt_index < 20:
                    sleep(5)
                    return fetch_capital_base(attempt_index + 1)
                else:
                    raise ExchangeRequestErrorTooManyAttempts(
                        attempts=attempt_index,
                        error=e
                    )

            if base_currency in balances:
                return balances[base_currency]
            else:
                raise BaseCurrencyNotFoundError(
                    base_currency=base_currency,
                    exchange=exchange_name
                )

        capital_base = 0
        for exchange_name in exchanges:
            exchange = exchanges[exchange_name]
            capital_base += fetch_capital_base(exchange)

        sim_params = create_simulation_parameters(
            start=start,
            end=end,
            capital_base=capital_base,
            emission_rate='minute',
            data_frequency='minute'
        )

        algorithm_class = partial(
            ExchangeTradingAlgorithmLive,
            exchanges=exchanges,
            algo_namespace=algo_namespace,
            live_graph=live_graph
        )
    else:
        # Removed the existing Poloniex fork to keep things simple
        # We can add back the complexity if required.

        # I don't think that we should have arbitrary price data bundles
        # Instead, we should center this data around exchanges.
        # We still need to support bundles for other misc data, but we
        # can handle this later.

        data = DataPortalExchangeBacktest(
            exchanges=exchanges,
            asset_finder=None,
            trading_calendar=open_calendar,
            first_trading_day=None,
        )

        sim_params = create_simulation_parameters(
            start=start,
            end=end,
            capital_base=capital_base,
            data_frequency=data_frequency,
            emission_rate=data_frequency,
        )

        algorithm_class = partial(
            ExchangeTradingAlgorithmBacktest,
            exchanges=exchanges
        )

    perf = algorithm_class(
        namespace=namespace,
        env=env,
        get_pipeline_loader=choose_loader,
        sim_params=sim_params,
        **{
            'initialize': initialize,
            'handle_data': handle_data,
            'before_trading_start': before_trading_start,
            'analyze': analyze,
        } if algotext is None else {
            'algo_filename': getattr(algofile, 'name', '<algorithm>'),
            'script': algotext,
        }
    ).run(
        data,
        overwrite_sim_params=False,
    )

    if output == '-':
        click.echo(str(perf))
    elif output != os.devnull:  # make the catalyst magic not write any data
        perf.to_pickle(output)

    return perf


# All of the loaded extensions. We don't want to load an extension twice.
_loaded_extensions = set()


def load_extensions(default, extensions, strict, environ, reload=False):
    """Load all of the given extensions. This should be called by run_algo
    or the cli.

    Parameters
    ----------
    default : bool
        Load the default exension (~/.catalyst/extension.py)?
    extension : iterable[str]
        The paths to the extensions to load. If the path ends in ``.py`` it is
        treated as a script and executed. If it does not end in ``.py`` it is
        treated as a module to be imported.
    strict : bool
        Should failure to load an extension raise. If this is false it will
        still warn.
    environ : mapping
        The environment to use to find the default extension path.
    reload : bool, optional
        Reload any extensions that have already been loaded.
    """
    if default:
        default_extension_path = pth.default_extension(environ=environ)
        pth.ensure_file(default_extension_path)
        # put the default extension first so other extensions can depend on
        # the order they are loaded
        extensions = concatv([default_extension_path], extensions)

    for ext in extensions:
        if ext in _loaded_extensions and not reload:
            continue
        try:
            # load all of the catalyst extensionss
            if ext.endswith('.py'):
                run_path(ext, run_name='<extension>')
            else:
                __import__(ext)
        except Exception as e:
            if strict:
                # if `strict` we should raise the actual exception and fail
                raise
            # without `strict` we should just log the failure
            warnings.warn(
                'Failed to load extension: %r\n%s' % (ext, e),
                stacklevel=2
            )
        else:
            _loaded_extensions.add(ext)


def run_algorithm(initialize,
                  capital_base=None,
                  start=None,
                  end=None,
                  handle_data=None,
                  before_trading_start=None,
                  analyze=None,
                  data_frequency='daily',
                  data=None,
                  bundle=None,
                  bundle_timestamp=None,
                  default_extension=True,
                  extensions=(),
                  strict_extensions=True,
                  environ=os.environ,
                  live=False,
                  exchange_name=None,
                  base_currency=None,
                  algo_namespace=None,
                  live_graph=False):
    """Run a trading algorithm.

    Parameters
    ----------
    start : datetime
        The start date of the backtest.
    end : datetime
        The end date of the backtest..
    initialize : callable[context -> None]
        The initialize function to use for the algorithm. This is called once
        at the very begining of the backtest and should be used to set up
        any state needed by the algorithm.
    capital_base : float
        The starting capital for the backtest.
    handle_data : callable[(context, BarData) -> None], optional
        The handle_data function to use for the algorithm. This is called
        every minute when ``data_frequency == 'minute'`` or every day
        when ``data_frequency == 'daily'``.
    before_trading_start : callable[(context, BarData) -> None], optional
        The before_trading_start function for the algorithm. This is called
        once before each trading day (after initialize on the first day).
    analyze : callable[(context, pd.DataFrame) -> None], optional
        The analyze function to use for the algorithm. This function is called
        once at the end of the backtest and is passed the context and the
        performance data.
    data_frequency : {'daily', 'minute'}, optional
        The data frequency to run the algorithm at.
    data : pd.DataFrame, pd.Panel, or DataPortal, optional
        The ohlcv data to run the backtest with.
        This argument is mutually exclusive with:
        ``bundle``
        ``bundle_timestamp``
    bundle : str, optional
        The name of the data bundle to use to load the data to run the backtest
        with. This defaults to 'quantopian-quandl'.
        This argument is mutually exclusive with ``data``.
    bundle_timestamp : datetime, optional
        The datetime to lookup the bundle data for. This defaults to the
        current time.
        This argument is mutually exclusive with ``data``.
    default_extension : bool, optional
        Should the default catalyst extension be loaded. This is found at
        ``$ZIPLINE_ROOT/extension.py``
    extensions : iterable[str], optional
        The names of any other extensions to load. Each element may either be
        a dotted module path like ``a.b.c`` or a path to a python file ending
        in ``.py`` like ``a/b/c.py``.
    strict_extensions : bool, optional
        Should the run fail if any extensions fail to load. If this is false,
        a warning will be raised instead.
    environ : mapping[str -> str], optional
        The os environment to use. Many extensions use this to get parameters.
        This defaults to ``os.environ``.
    live: execute live trading
    exchange_conn: The exchange connection parameters

    Supported Exchanges
    -------------------
    bitfinex

    Returns
    -------
    perf : pd.DataFrame
        The daily performance of the algorithm.

    See Also
    --------
    catalyst.data.bundles.bundles : The available data bundles.
    """
    load_extensions(default_extension, extensions, strict_extensions, environ)

    # I'm not sure that we need this since the modified DataPortal
    # does not require extensions to be explicitly loaded.

    # This will be useful for arbitrary non-pricing bundles but we may
    # need to modify the logic.
    if not live:
        non_none_data = valfilter(bool, {
            'data': data is not None,
            'bundle': bundle is not None,
        })
        if not non_none_data:
            # if neither data nor bundle are passed use 'quantopian-quandl'
            bundle = 'quantopian-quandl'

        elif len(non_none_data) != 1:
            raise ValueError(
                'must specify one of `data`, `data_portal`, or `bundle`,'
                ' got: %r' % non_none_data,
            )

        elif 'bundle' not in non_none_data and bundle_timestamp is not None:
            raise ValueError(
                'cannot specify `bundle_timestamp` without passing `bundle`',
            )
    return _run(
        handle_data=handle_data,
        initialize=initialize,
        before_trading_start=before_trading_start,
        analyze=analyze,
        algofile=None,
        algotext=None,
        defines=(),
        data_frequency=data_frequency,
        capital_base=capital_base,
        data=data,
        bundle=bundle,
        bundle_timestamp=bundle_timestamp,
        start=start,
        end=end,
        output=os.devnull,
        print_algo=False,
        local_namespace=False,
        environ=environ,
        live=live,
        exchange=exchange_name,
        algo_namespace=algo_namespace,
        base_currency=base_currency,
        live_graph=live_graph
    )<|MERGE_RESOLUTION|>--- conflicted
+++ resolved
@@ -28,16 +28,10 @@
 from catalyst.utils.factory import create_simulation_parameters
 import catalyst.utils.paths as pth
 
-<<<<<<< HEAD
 from catalyst.exchange.exchange_algorithm import ExchangeTradingAlgorithmLive, \
     ExchangeTradingAlgorithmBacktest
 from catalyst.exchange.data_portal_exchange import DataPortalExchangeLive, \
     DataPortalExchangeBacktest
-from catalyst.exchange.bitfinex.bitfinex import Bitfinex
-=======
-from catalyst.exchange.algorithm_exchange import ExchangeTradingAlgorithm
-from catalyst.exchange.data_portal_exchange import DataPortalExchange
->>>>>>> cf20f78e
 from catalyst.exchange.asset_finder_exchange import AssetFinderExchange
 from catalyst.exchange.exchange_portfolio import ExchangePortfolio
 from catalyst.exchange.exchange_errors import (
@@ -184,9 +178,6 @@
                 base_currency=base_currency,
                 portfolio=portfolio
             )
-<<<<<<< HEAD
-
-=======
         elif exchange_name == 'poloniex':
             exchange = Poloniex(
                 key=exchange_auth['key'],
@@ -194,7 +185,6 @@
                 base_currency=base_currency,
                 portfolio=portfolio
             )
->>>>>>> cf20f78e
         else:
             raise ExchangeNotFoundError(exchange_name=exchange_name)
 
