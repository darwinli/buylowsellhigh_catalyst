import copy
import pandas
from ctypes import Structure, c_ubyte

from pandas import Series

def Enum(*options):
    """
    Fast enums are very important when we want really tight zmq
    loops. These are probably going to evolve into pure C structs
    anyways so might as well get going on that.
    """
    class cstruct(Structure):
        _fields_ = [(o, c_ubyte) for o in options]
    return cstruct(*range(len(options)))

def FrameExceptionFactory(name):
    """
    Exception factory with a closure around the frame class name.
    """
    class InvalidFrame(Exception):
        def __init__(self, got):
            self.got = got

        def __str__(self):
            return "Invalid {framecls} Frame: {got}".format(
                framecls = name,
                got = self.got,
            )

    return InvalidFrame

class namedict(object):
    """

    Namedicts are dict like objects that have fields accessible by attribute lookup
    as well as being indexable and iterable::

        HEARTBEAT_PROTOCOL = namedict({
            'REQ' : b'\x01',
            'REP' : b'\x02',
        })

        HEARTBEAT_PROTOCOL.REQ # syntactic sugar
        HEARTBEAT_PROTOCOL.REP # oh suga suga

    For more complex structs use collections.namedtuple:
    """

    def __init__(self, dct=None):
        if(dct):
            self.__dict__.update(dct)

    def __setitem__(self, key, value):
        """
        Required for use by pymongo as_class parameter to find.
        """
        if(key == '_id'):
            self.__dict__['id'] = value
        else:
            self.__dict__[key] = value

    def __getitem__(self, key):
        return self.__dict__[key]

    def keys(self):
        return self.__dict__.keys()

    def as_dict(self):
        # shallow copy is O(n)
        return copy.copy(self.__dict__)

    def delete(self, key):
        del(self.__dict__[key])

    def merge(self, other_nd):
        assert isinstance(other_nd, namedict)
        self.__dict__.update(other_nd.__dict__)

    def __repr__(self):
        return "namedict: " + str(self.__dict__)

    def __eq__(self, other):
        # !!!!!!!!!!!!!!!!!!!!
        # !!!! DANGEROUS !!!!!
        # !!!!!!!!!!!!!!!!!!!!
        return other != None and self.__dict__ == other.__dict__

    def has_attr(self, name):
        return self.__dict__.has_key(name)
<<<<<<< HEAD

    def as_series(self):
        return Series(self.__dict__, self.__dict__.keys())
=======
        
    def as_series(self):
        s = pandas.Series(self.__dict__)
        s.name = self.sid
        return s
>>>>>>> 2a948cbf
<|MERGE_RESOLUTION|>--- conflicted
+++ resolved
@@ -1,8 +1,6 @@
 import copy
 import pandas
 from ctypes import Structure, c_ubyte
-
-from pandas import Series
 
 def Enum(*options):
     """
@@ -88,14 +86,8 @@
 
     def has_attr(self, name):
         return self.__dict__.has_key(name)
-<<<<<<< HEAD
-
-    def as_series(self):
-        return Series(self.__dict__, self.__dict__.keys())
-=======
         
     def as_series(self):
         s = pandas.Series(self.__dict__)
         s.name = self.sid
-        return s
->>>>>>> 2a948cbf
+        return s